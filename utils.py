--- conflicted
+++ resolved
@@ -58,11 +58,8 @@
     parser.add_argument("--dataloader_num_workers", type=int, default=0)
     # model
     parser.add_argument("--temp", type=float, default=0.05, help="Temperature for softmax.")
-<<<<<<< HEAD
     parser.add_argument("--global_attention_type", type=str, default="cls", choices=["cls", "attribute"])
 
-=======
->>>>>>> 917c3a46
     # train
     parser.add_argument("--num_train_epochs", type=int, default=16)
     parser.add_argument("--gradient_accumulation_steps", type=int, default=8)
@@ -78,7 +75,6 @@
     parser.add_argument("--verbose", type=int, default=3)
     parser.add_argument("--session_reduce_method", type=str, default="maxsim", choices=["maxsim", "mean"])
     parser.add_argument("--pooler_type", type=str, default="attribute", choices=["attribute", "item", "token", "bos"])
-    parser.add_argument("--global_attention", type=str, default="bos", choices=["bos", "attribute"])
     parser.add_argument("--original_embedding", action="store_true")
     parser.add_argument("--one_step_training", action="store_true")
     return parser.parse_args()
