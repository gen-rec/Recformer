--- conflicted
+++ resolved
@@ -58,11 +58,8 @@
     parser.add_argument("--dataloader_num_workers", type=int, default=0)
     # model
     parser.add_argument("--temp", type=float, default=0.05, help="Temperature for softmax.")
-<<<<<<< HEAD
     parser.add_argument("--global_attention_type", type=str, default="cls", choices=["cls", "attribute"])
 
-=======
->>>>>>> 793517dc
     # train
     parser.add_argument("--num_train_epochs", type=int, default=16)
     parser.add_argument("--gradient_accumulation_steps", type=int, default=8)
