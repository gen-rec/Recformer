--- conflicted
+++ resolved
@@ -102,11 +102,8 @@
     return item_embeddings
 
 
-<<<<<<< HEAD
 def evaluate(model, dataloader, args, path_output):
-=======
-def evaluate(model, dataloader, args):
->>>>>>> 062ac45a
+
     model.eval()
 
     evaluation_results = []
@@ -265,17 +262,11 @@
     num_train_optimization_steps = int(len(train_loader) / args.gradient_accumulation_steps) * args.num_train_epochs
     optimizer, scheduler = create_optimizer_and_scheduler(model, num_train_optimization_steps, args)
 
-<<<<<<< HEAD
     test_metrics = evaluate(model, test_loader, args, path_output)
     if wandb_logger is not None:
         wandb_logger.log({f"zero-shot/{k}": v for k, v in test_metrics.items()})
     print(f"Test set Zero-shot: {test_metrics}")
-=======
-    # test_metrics = evaluate(model, test_loader, args)
-    # if wandb_logger is not None:
-    #     wandb_logger.log({f"zero-shot/{k}": v for k, v in test_metrics.items()})
-    # print(f"Test set Zero-shot: {test_metrics}")
->>>>>>> 062ac45a
+
 
     best_target = float("-inf")
     patient = 5
@@ -331,12 +322,9 @@
                     print("Save the best model.")
                     best_target = dev_metrics["NDCG@10"]
                     patient = 3
-<<<<<<< HEAD
                     torch.save(model.state_dict(), path_ckpt)
                     config.save_pretrained(path_output)
-=======
-                    torch.save(model.state_dict(), path_output / "stage_2_best.pt")
->>>>>>> 062ac45a
+
 
                 else:
                     patient -= 1
