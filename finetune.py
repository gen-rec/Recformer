from datetime import datetime
from pathlib import Path

import torch
import wandb
from pytorch_lightning import seed_everything
from torch.cuda.amp import autocast
from torch.utils.data import DataLoader
from tqdm import tqdm
from wonderwords import RandomWord

from collator import FinetuneDataCollatorWithPadding, EvalDataCollatorWithPadding
from dataloader import RecformerTrainDataset, RecformerEvalDataset
from optimization import create_optimizer_and_scheduler
from recformer import RecformerModel, RecformerForSeqRec, RecformerTokenizer, RecformerConfig
from utils import AverageMeterSet, Ranker, load_data, parse_finetune_args

wandb_logger: wandb.sdk.wandb_run.Run | None = None
tokenizer_glb: RecformerTokenizer = None


def load_config_tokenizer(args, item2id):
    config = RecformerConfig.from_pretrained(args.model_name_or_path)
    config.max_attr_num = 3
    config.max_attr_length = 32
    config.max_item_embeddings = 51
    config.attention_window = [64] * 12
    config.max_token_num = 1024
    config.item_num = len(item2id)
    config.finetune_negative_sample_size = args.finetune_negative_sample_size
    config.session_reduce_method = args.session_reduce_method
<<<<<<< HEAD

    if args.global_attention_type not in ["cls", "attribute"]:
        raise ValueError("Unknown global attention type.")
    config.global_attention_type = args.global_attention_type
    tokenizer = RecformerTokenizer.from_pretrained(args.model_name_or_path, config)
    return config, tokenizer

=======
    config.pooler_type = args.pooler_type
    config.original_embedding = args.original_embedding
    tokenizer = RecformerTokenizer.from_pretrained(args.model_name_or_path, config)
    return config, tokenizer


def _par_tokenize_doc(doc):
>>>>>>> 793517dc

def _par_tokenize_doc(doc):
    item_id, item_attr = doc

    input_ids, token_type_ids, attr_type_ids = tokenizer_glb.encode_item(item_attr)

    return item_id, input_ids, token_type_ids, attr_type_ids


def encode_all_items(model: RecformerModel, tokenizer: RecformerTokenizer, tokenized_items, args):
    model.eval()

    items = sorted(list(tokenized_items.items()), key=lambda x: x[0])
    items = [ele[1] for ele in items]

    item_embeddings = []

    with torch.no_grad():
        for i in tqdm(range(0, len(items), args.batch_size), ncols=100, desc="Encode all items"):

            item_batch = [[item] for item in items[i: i + args.batch_size]]

            inputs = tokenizer.batch_encode(item_batch, encode_item=False)

            for k, v in inputs.items():
                inputs[k] = torch.LongTensor(v).to(args.device)

            outputs = model(**inputs)

            if args.pooler_type != "token":
                item_embeddings.append(outputs.pooler_output.detach())
            else:
                pooler_output = outputs.pooler_output.detach()  # (bs, 1, max_seq_len, hidden_size)
                pooler_output = pooler_output.permute(0, 2, 1, 3)  # (bs, max_seq_len, 1, hidden_size)
                for j in range(pooler_output.shape[0]):
                    output_ = pooler_output[j]  # (max_seq_len, 1, hidden_size)
                    item_embeddings.append(output_)

    if args.pooler_type == "token":
        item_embeddings = torch.nn.utils.rnn.pad_sequence(
            item_embeddings, batch_first=True, padding_value=float("nan")
        )  # (bs, max_seq_len, 1, hidden_size)
    else:
        item_embeddings = torch.cat(item_embeddings, dim=0)  # (bs, attr_num, 1, hidden_size)

    return item_embeddings


def eval(model, dataloader, args):
    model.eval()

    ranker = Ranker(args.metric_ks)
    average_meter_set = AverageMeterSet()

    for batch, labels in tqdm(dataloader, ncols=100, desc="Evaluate"):

        for k, v in batch.items():
            batch[k] = v.to(args.device)
        labels = labels.to(args.device)

        with torch.no_grad():
            scores = model(**batch)  # (bs, |I|, num_attr, items_max)

        # Reduce session length
        if args.session_reduce_method == "maxsim":
            # Replace NaN with -inf
            scores[torch.isnan(scores)] = -float("inf")
            scores = scores.max(dim=-1).values  # (bs, |I|, num_attr)
        elif args.session_reduce_method == "mean":
            scores = scores.nanmean(dim=-1)  # (bs, |I|, num_attr)
        else:
            raise ValueError("Unknown session reduce method.")

        # Reduce attribute
        scores = scores.mean(dim=-1)  # (bs, |I|)

        assert torch.isnan(scores).sum() == 0, "NaN in scores."

        res = ranker(scores, labels)

        metrics = {}
        for i, k in enumerate(args.metric_ks):
            metrics["NDCG@%d" % k] = res[2 * i]
            metrics["Recall@%d" % k] = res[2 * i + 1]
        metrics["MRR"] = res[-3]
        metrics["AUC"] = res[-2]

        for k, v in metrics.items():
            average_meter_set.update(k, v)

    average_metrics = average_meter_set.averages()

    return average_metrics


<<<<<<< HEAD
def train_one_epoch(model, dataloader, optimizer, scheduler, scaler, args):
=======
def train_one_epoch(model, dataloader, optimizer, scheduler, scaler, args, step: int):
    global wandb_logger

    epoch_losses = []

>>>>>>> 793517dc
    model.train()

    for step, batch in enumerate(tqdm(dataloader, ncols=100, desc="Training")):
        for k, v in batch.items():
            batch[k] = v.to(args.device)

        if args.fp16:
            with autocast():
                loss = model(**batch)
        else:
            loss = model(**batch)

        if wandb_logger is not None:
            wandb_logger.log({f"train_step_{step}/loss": loss.item()})
            epoch_losses.append(loss.item())

        if args.gradient_accumulation_steps > 1:
            loss = loss / args.gradient_accumulation_steps

        if args.fp16:
            scaler.scale(loss).backward()
        else:
            loss.backward()

        if (step + 1) % args.gradient_accumulation_steps == 0:
            if args.fp16:

                scale_before = scaler.get_scale()
                scaler.step(optimizer)
                scaler.update()
                scale_after = scaler.get_scale()
                optimizer_was_run = scale_before <= scale_after
                optimizer.zero_grad()

                if optimizer_was_run:
                    scheduler.step()

            else:

                scheduler.step()  # Update learning rate schedule
                optimizer.step()
                optimizer.zero_grad()

    if wandb_logger is not None:
        wandb_logger.log({f"train_step_{step}/epoch_loss": sum(epoch_losses) / len(epoch_losses)})


def main(args):
    print(args)

    seed_everything(42)
    args.device = torch.device("cuda:{}".format(args.device)) if args.device >= 0 else torch.device("cpu")

    train, val, test, item_meta_dict, item2id, id2item = load_data(args)
    config, tokenizer = load_config_tokenizer(args, item2id)
    global tokenizer_glb
    tokenizer_glb = tokenizer

    random_word_generator = RandomWord()
    random_word = random_word_generator.random_words(include_parts_of_speech=["noun", "verb"])[0]
    server_random_word_and_date = args.server + "_" + random_word + "_" + datetime.now().strftime("%Y%m%d_%H%M%S")

    path_corpus = Path(args.data_path)
    path_output = Path(args.output_dir) / random_word

    try:
        path_output.mkdir(exist_ok=False, parents=True)
    except FileExistsError:
        raise FileExistsError(f"Output directory ({path_output}) already exists.")

    global wandb_logger
    wandb_logger = wandb.init(
        project="RecIR",
        entity="gen-rec",
        name=server_random_word_and_date,
        group=path_corpus.name,
        config=vars(args),
        tags=[
            path_corpus.name,
            f"pool_{args.pooler_type}",
            f"reduce_session_{args.session_reduce_method}",
            f"global_attn_{args.global_attention}",
        ],
    )

    path_ckpt = path_output / args.ckpt

    doc_tuples = [
        _par_tokenize_doc(doc) for doc in tqdm(item_meta_dict.items(), ncols=100, desc=f"[Tokenize] {path_corpus}")
    ]
    tokenized_items = {
        item2id[item_id]: [input_ids, token_type_ids, attr_type_ids]
        for item_id, input_ids, token_type_ids, attr_type_ids in doc_tuples
    }

    finetune_data_collator = FinetuneDataCollatorWithPadding(tokenizer, tokenized_items)
    eval_data_collator = EvalDataCollatorWithPadding(tokenizer, tokenized_items)

    train_data = RecformerTrainDataset(train, collator=finetune_data_collator)
    val_data = RecformerEvalDataset(train, val, test, mode="val", collator=eval_data_collator)
    test_data = RecformerEvalDataset(train, val, test, mode="test", collator=eval_data_collator)

    train_loader = DataLoader(train_data, batch_size=args.batch_size, shuffle=True, collate_fn=train_data.collate_fn)
    dev_loader = DataLoader(val_data, batch_size=args.batch_size, collate_fn=val_data.collate_fn)
    test_loader = DataLoader(test_data, batch_size=args.batch_size, collate_fn=test_data.collate_fn)

    model = RecformerForSeqRec(config)
    pretrain_ckpt = torch.load(args.pretrain_ckpt)
    model.load_state_dict(pretrain_ckpt, strict=False)
    model.to(args.device)

    if args.fix_word_embedding:
        print("Fix word embeddings.")
        for param in model.longformer.embeddings.word_embeddings.parameters():
            param.requires_grad = False

    item_embeddings = encode_all_items(model.longformer, tokenizer, tokenized_items, args)

    model.init_item_embedding(item_embeddings)

    model.to(args.device)  # send item embeddings to device

    num_train_optimization_steps = int(len(train_loader) / args.gradient_accumulation_steps) * args.num_train_epochs
    optimizer, scheduler = create_optimizer_and_scheduler(model, num_train_optimization_steps, args)

    if args.fp16:
        scaler = torch.cuda.amp.GradScaler()
    else:
        scaler = None

    test_metrics = eval(model, test_loader, args)
    if wandb_logger is not None:
        wandb_logger.log({f"zero-shot/{k}": v for k, v in test_metrics.items()})
    print(f"Test set Zero-shot: {test_metrics}")

    best_target = float("-inf")
    patient = 5

    for epoch in range(args.num_train_epochs):

        item_embeddings = encode_all_items(model.longformer, tokenizer, tokenized_items, args)
        model.init_item_embedding(item_embeddings)

        train_one_epoch(model, train_loader, optimizer, scheduler, scaler, args, 1)

        if (epoch + 1) % args.verbose == 0:
            dev_metrics = eval(model, dev_loader, args)
            print(f"Epoch: {epoch}. Dev set: {dev_metrics}")

            if wandb_logger is not None:
                wandb_logger.log({f"dev_step_1/{k}": v for k, v in dev_metrics.items()})

            if dev_metrics["NDCG@10"] > best_target:
                print("Save the best model.")
                best_target = dev_metrics["NDCG@10"]
                patient = 5
                torch.save(model.state_dict(), path_ckpt)

            else:
                patient -= 1
                if patient == 0:
                    break

    print("Load best model in stage 1.")
    model.load_state_dict(torch.load(path_ckpt))

    patient = 3

    for epoch in range(args.num_train_epochs):

        train_one_epoch(model, train_loader, optimizer, scheduler, scaler, args, 2)

        if (epoch + 1) % args.verbose == 0:
            dev_metrics = eval(model, dev_loader, args)
            print(f"Epoch: {epoch}. Dev set: {dev_metrics}")

            if wandb_logger is not None:
                wandb_logger.log({f"dev_step_2/{k}": v for k, v in dev_metrics.items()})

            if dev_metrics["NDCG@10"] > best_target:
                print("Save the best model.")
                best_target = dev_metrics["NDCG@10"]
                patient = 3
                torch.save(model.state_dict(), path_ckpt)

            else:
                patient -= 1
                if patient == 0:
                    break

    print("Test with the best checkpoint.")
    model.load_state_dict(torch.load(path_ckpt))
    test_metrics = eval(model, test_loader, args)
    print(f"Test set: {test_metrics}")

    if wandb_logger is not None:
        wandb_logger.log({f"test/{k}": v for k, v in test_metrics.items()})


if __name__ == "__main__":
    main(parse_finetune_args())<|MERGE_RESOLUTION|>--- conflicted
+++ resolved
@@ -29,23 +29,12 @@
     config.item_num = len(item2id)
     config.finetune_negative_sample_size = args.finetune_negative_sample_size
     config.session_reduce_method = args.session_reduce_method
-<<<<<<< HEAD
 
     if args.global_attention_type not in ["cls", "attribute"]:
         raise ValueError("Unknown global attention type.")
     config.global_attention_type = args.global_attention_type
     tokenizer = RecformerTokenizer.from_pretrained(args.model_name_or_path, config)
     return config, tokenizer
-
-=======
-    config.pooler_type = args.pooler_type
-    config.original_embedding = args.original_embedding
-    tokenizer = RecformerTokenizer.from_pretrained(args.model_name_or_path, config)
-    return config, tokenizer
-
-
-def _par_tokenize_doc(doc):
->>>>>>> 793517dc
 
 def _par_tokenize_doc(doc):
     item_id, item_attr = doc
@@ -141,15 +130,11 @@
     return average_metrics
 
 
-<<<<<<< HEAD
-def train_one_epoch(model, dataloader, optimizer, scheduler, scaler, args):
-=======
 def train_one_epoch(model, dataloader, optimizer, scheduler, scaler, args, step: int):
     global wandb_logger
 
     epoch_losses = []
 
->>>>>>> 793517dc
     model.train()
 
     for step, batch in enumerate(tqdm(dataloader, ncols=100, desc="Training")):
